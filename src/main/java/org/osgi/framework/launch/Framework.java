/*
<<<<<<< HEAD
 * Copyright (c) OSGi Alliance (2008, 2014). All Rights Reserved.
=======
 * Copyright (c) OSGi Alliance (2008, 2018). All Rights Reserved.
>>>>>>> 8a5c4a59
 * 
 * Licensed under the Apache License, Version 2.0 (the "License");
 * you may not use this file except in compliance with the License.
 * You may obtain a copy of the License at
 *
 *      http://www.apache.org/licenses/LICENSE-2.0
 *
 * Unless required by applicable law or agreed to in writing, software
 * distributed under the License is distributed on an "AS IS" BASIS,
 * WITHOUT WARRANTIES OR CONDITIONS OF ANY KIND, either express or implied.
 * See the License for the specific language governing permissions and
 * limitations under the License.
 */

package org.osgi.framework.launch;

import java.io.InputStream;
import java.net.URL;
import java.util.Enumeration;
import org.osgi.annotation.versioning.ProviderType;
import org.osgi.framework.Bundle;
import org.osgi.framework.BundleException;
import org.osgi.framework.Constants;
import org.osgi.framework.FrameworkEvent;
import org.osgi.framework.FrameworkListener;

/**
 * A Framework instance. A Framework is also known as a System Bundle.
 * 
 * <p>
 * Framework instances are created using a {@link FrameworkFactory}. The methods
 * of this interface can be used to manage and control the created framework
 * instance.
 * 
 * @ThreadSafe
<<<<<<< HEAD
 * @author $Id: 25b603f31ba381c47a8db8a9f2e006e13588877a $
=======
 * @author $Id: 7fa67978e59a43dfedd6e755ddfa5b1aa6ea9141 $
>>>>>>> 8a5c4a59
 */
@ProviderType
public interface Framework extends Bundle {

	/**
	 * Initialize this Framework.
	 * <p>
	 * This method performs the same function as calling
	 * {@link #init(FrameworkListener...)} with no framework listeners.
	 * 
	 * @throws BundleException If this Framework could not be initialized.
	 * @throws SecurityException If the Java Runtime Environment supports
	 *         permissions and the caller does not have the appropriate
	 *         {@code AdminPermission[this,EXECUTE]} or if there is a security
	 *         manager already installed and the
	 *         {@link Constants#FRAMEWORK_SECURITY} configuration property is
	 *         set.
	 * @see #init(FrameworkListener...)
	 */
	void init() throws BundleException;

	/**
	 * Initialize this Framework. After calling this method, this Framework
	 * must:
	 * <ul>
	 * <li>Have generated a new {@link Constants#FRAMEWORK_UUID framework UUID}.
	 * </li>
	 * <li>Be in the {@link #STARTING} state.</li>
	 * <li>Have a valid Bundle Context.</li>
	 * <li>Be at start level 0.</li>
	 * <li>Have event handling enabled.</li>
	 * <li>Have reified Bundle objects for all installed bundles.</li>
	 * <li>Have registered any framework services. For example,
	 * {@code ConditionalPermissionAdmin}.</li>
	 * <li>Be {@link #adapt(Class) adaptable} to the OSGi defined types to which
	 * a system bundle can be adapted.</li>
	 * <li>Have called the {@code start} method of the extension bundle
	 * activator for all resolved extension bundles.</li>
	 * </ul>
	 * 
	 * <p>
	 * This Framework will not actually be started until {@link #start() start}
	 * is called.
	 * 
	 * <p>
	 * This method does nothing if called when this Framework is in the
	 * {@link #STARTING}, {@link #ACTIVE} or {@link #STOPPING} states.
	 * 
	 * <p>
<<<<<<< HEAD
	 * All framework events fired by this method method are also delivered to
	 * the specified FrameworkListeners in the order they are specified before
=======
	 * All framework events fired by this method are also delivered to the
	 * specified FrameworkListeners in the order they are specified before
>>>>>>> 8a5c4a59
	 * returning from this method. After returning from this method the
	 * specified listeners are no longer notified of framework events.
	 * 
	 * @param listeners Zero or more listeners to be notified when framework
	 *        events occur while initializing the framework. The specified
	 *        listeners do not need to be otherwise registered with the
	 *        framework. If a specified listener is registered with the
	 *        framework, it will be notified twice for each framework event.
	 * @throws BundleException If this Framework could not be initialized.
	 * @throws SecurityException If the Java Runtime Environment supports
	 *         permissions and the caller does not have the appropriate
	 *         {@code AdminPermission[this,EXECUTE]} or if there is a security
	 *         manager already installed and the
	 *         {@link Constants#FRAMEWORK_SECURITY} configuration property is
	 *         set.
	 * @since 1.2
	 */
	void init(FrameworkListener... listeners) throws BundleException;

	/**
	 * Wait until this Framework has completely stopped. The {@code stop} and
	 * {@code update} methods on a Framework performs an asynchronous stop of
	 * the Framework. This method can be used to wait until the asynchronous
	 * stop of this Framework has completed. This method will only wait if
	 * called when this Framework is in the {@link #STARTING}, {@link #ACTIVE},
	 * or {@link #STOPPING} states. Otherwise it will return immediately.
	 * <p>
	 * A Framework Event is returned to indicate why this Framework has stopped.
	 * 
	 * @param timeout Maximum number of milliseconds to wait until this
	 *        Framework has completely stopped. A value of zero will wait
	 *        indefinitely.
	 * @return A Framework Event indicating the reason this method returned. The
	 *         following {@code FrameworkEvent} types may be returned by this
	 *         method.
	 *         <ul>
	 *         <li>{@link FrameworkEvent#STOPPED STOPPED} - This Framework has
	 *         been stopped. </li>
	 * 
	 *         <li>{@link FrameworkEvent#STOPPED_UPDATE STOPPED_UPDATE} - This
	 *         Framework has been updated which has shutdown and will now
	 *         restart.</li>
	 * 
	 *         <li> {@link FrameworkEvent#STOPPED_BOOTCLASSPATH_MODIFIED
	 *         STOPPED_BOOTCLASSPATH_MODIFIED} - This Framework has been stopped
	 *         and a bootclasspath extension bundle has been installed or
	 *         updated. The VM must be restarted in order for the changed boot
	 *         class path to take effect. </li>
	 * 
	 *         <li>{@link FrameworkEvent#ERROR ERROR} - The Framework
	 *         encountered an error while shutting down or an error has occurred
	 *         which forced the framework to shutdown. </li>
	 * 
	 *         <li> {@link FrameworkEvent#WAIT_TIMEDOUT WAIT_TIMEDOUT} - This
	 *         method has timed out and returned before this Framework has
	 *         stopped.</li>
	 *         </ul>
	 * @throws InterruptedException If another thread interrupted the current
	 *         thread before or while the current thread was waiting for this
	 *         Framework to completely stop. The <i>interrupted status</i> of
	 *         the current thread is cleared when this exception is thrown.
	 * @throws IllegalArgumentException If the value of timeout is negative.
	 */
	FrameworkEvent waitForStop(long timeout) throws InterruptedException;

	/**
	 * Start this Framework.
	 * 
	 * <p>
	 * The following steps are taken to start this Framework:
	 * <ol>
	 * <li>If this Framework is not in the {@link #STARTING} state,
	 * {@link #init() initialize} this Framework.</li>
	 * <li>All installed bundles must be started in accordance with each
	 * bundle's persistent <i>autostart setting</i>. This means some bundles
	 * will not be started, some will be started with <i>eager activation</i>
	 * and some will be started with their <i>declared activation</i> policy.
	 * The start level of this Framework is moved to the start level specified
	 * by the {@link Constants#FRAMEWORK_BEGINNING_STARTLEVEL beginning start
	 * level} framework property, as described in the <i>Start Level
	 * Specification</i>. If this framework property is not specified, then the
	 * start level of this Framework is moved to start level one (1). Any
	 * exceptions that occur during bundle starting must be wrapped in a
	 * {@link BundleException} and then published as a framework event of type
	 * {@link FrameworkEvent#ERROR}</li>
	 * <li>This Framework's state is set to {@link #ACTIVE}.</li>
	 * <li>A framework event of type {@link FrameworkEvent#STARTED} is fired</li>
	 * </ol>
	 * 
	 * @throws BundleException If this Framework could not be started.
	 * @throws SecurityException If the caller does not have the appropriate
	 *         {@code AdminPermission[this,EXECUTE]}, and the Java Runtime
	 *         Environment supports permissions.
	 * @see "Start Level Specification"
	 */
	@Override
	void start() throws BundleException;

	/**
	 * Start this Framework.
	 * 
	 * <p>
	 * Calling this method is the same as calling {@link #start()}. There are no
	 * start options for the Framework.
	 * 
	 * @param options Ignored. There are no start options for the Framework.
	 * @throws BundleException If this Framework could not be started.
	 * @throws SecurityException If the caller does not have the appropriate
	 *         {@code AdminPermission[this,EXECUTE]}, and the Java Runtime
	 *         Environment supports permissions.
	 * @see #start()
	 */
	@Override
	void start(int options) throws BundleException;

	/**
	 * Stop this Framework.
	 * 
	 * <p>
	 * The method returns immediately to the caller after initiating the
	 * following steps to be taken on another thread.
	 * <ol>
	 * <li>This Framework's state is set to {@link #STOPPING}.</li>
	 * <li>All installed bundles must be stopped without changing each bundle's
	 * persistent <i>autostart setting</i>. The start level of this Framework is
	 * moved to start level zero (0), as described in the <i>Start Level
	 * Specification</i>. Any exceptions that occur during bundle stopping must
	 * be wrapped in a {@link BundleException} and then published as a framework
	 * event of type {@link FrameworkEvent#ERROR}</li>
	 * <li>Unregister all services registered by this Framework.</li>
	 * <li>Event handling is disabled.</li>
	 * <li>This Framework's state is set to {@link #RESOLVED}.</li>
	 * <li>All resources held by this Framework are released. This includes
	 * threads, bundle class loaders, open files, etc.</li>
	 * <li>Notify all threads that are waiting at {@link #waitForStop(long)
	 * waitForStop} that the stop operation has completed.</li>
	 * </ol>
	 * <p>
	 * After being stopped, this Framework may be discarded, initialized or
	 * started.
	 * 
	 * @throws BundleException If stopping this Framework could not be
	 *         initiated.
	 * @throws SecurityException If the caller does not have the appropriate
	 *         {@code AdminPermission[this,EXECUTE]}, and the Java Runtime
	 *         Environment supports permissions.
	 * @see "Start Level Specification"
	 */
	@Override
	void stop() throws BundleException;

	/**
	 * Stop this Framework.
	 * 
	 * <p>
	 * Calling this method is the same as calling {@link #stop()}. There are no
	 * stop options for the Framework.
	 * 
	 * @param options Ignored. There are no stop options for the Framework.
	 * @throws BundleException If stopping this Framework could not be
	 *         initiated.
	 * @throws SecurityException If the caller does not have the appropriate
	 *         {@code AdminPermission[this,EXECUTE]}, and the Java Runtime
	 *         Environment supports permissions.
	 * @see #stop()
	 */
	@Override
	void stop(int options) throws BundleException;

	/**
	 * The Framework cannot be uninstalled.
	 * 
	 * <p>
	 * This method always throws a BundleException.
	 * 
	 * @throws BundleException This Framework cannot be uninstalled.
	 * @throws SecurityException If the caller does not have the appropriate
	 *         {@code AdminPermission[this,LIFECYCLE]}, and the Java Runtime
	 *         Environment supports permissions.
	 */
	@Override
	void uninstall() throws BundleException;

	/**
	 * Stop and restart this Framework.
	 * 
	 * <p>
	 * The method returns immediately to the caller after initiating the
	 * following steps to be taken on another thread.
	 * <ol>
	 * <li>Perform the steps in the {@link #stop()} method to stop this
	 * Framework.</li>
	 * <li>Perform the steps in the {@link #start()} method to start this
	 * Framework.</li>
	 * </ol>
	 * 
	 * @throws BundleException If stopping and restarting this Framework could
	 *         not be initiated.
	 * @throws SecurityException If the caller does not have the appropriate
	 *         {@code AdminPermission[this,LIFECYCLE]}, and the Java Runtime
	 *         Environment supports permissions.
	 */
	@Override
	void update() throws BundleException;

	/**
	 * Stop and restart this Framework.
	 * 
	 * <p>
	 * Calling this method is the same as calling {@link #update()} except that
	 * any provided InputStream is immediately closed.
	 * 
	 * @param in Any provided InputStream is immediately closed before returning
	 *        from this method and otherwise ignored.
	 * @throws BundleException If stopping and restarting this Framework could
	 *         not be initiated.
	 * @throws SecurityException If the caller does not have the appropriate
	 *         {@code AdminPermission[this,LIFECYCLE]}, and the Java Runtime
	 *         Environment supports permissions.
	 */
	@Override
	void update(InputStream in) throws BundleException;

	/**
	 * Returns the Framework unique identifier. This Framework is assigned the
	 * unique identifier zero (0) since this Framework is also a System Bundle.
	 * 
	 * @return 0.
	 * @see Bundle#getBundleId()
	 */
	@Override
	long getBundleId();

	/**
	 * Returns the Framework location identifier. This Framework is assigned the
	 * unique location &quot;{@code System Bundle}&quot; since this Framework is
	 * also a System Bundle.
	 * 
	 * @return The string &quot;{@code System Bundle}&quot;.
	 * @throws SecurityException If the caller does not have the appropriate
	 *         {@code AdminPermission[this,METADATA]}, and the Java Runtime
	 *         Environment supports permissions.
	 * @see Bundle#getLocation()
	 * @see Constants#SYSTEM_BUNDLE_LOCATION
	 */
	@Override
	String getLocation();

	/**
	 * Returns the symbolic name of this Framework. The symbolic name is unique
	 * for the implementation of the framework. However, the symbolic name
	 * &quot;{@code system.bundle}&quot; must be recognized as an alias to the
	 * implementation-defined symbolic name since this Framework is also a
	 * System Bundle.
	 * 
	 * @return The symbolic name of this Framework.
	 * @see Bundle#getSymbolicName()
	 * @see Constants#SYSTEM_BUNDLE_SYMBOLICNAME
	 */
	@Override
	String getSymbolicName();

	/**
	 * Returns {@code null} as a framework implementation does not have a proper
	 * bundle from which to return entry paths.
	 * 
	 * @param path Ignored.
	 * @return {@code null} as a framework implementation does not have a proper
	 *         bundle from which to return entry paths.
	 */
<<<<<<< HEAD
=======
	@Override
>>>>>>> 8a5c4a59
	Enumeration<String> getEntryPaths(String path);

	/**
	 * Returns {@code null} as a framework implementation does not have a proper
	 * bundle from which to return an entry.
	 * 
	 * @param path Ignored.
	 * @return {@code null} as a framework implementation does not have a proper
	 *         bundle from which to return an entry.
	 */
<<<<<<< HEAD
=======
	@Override
>>>>>>> 8a5c4a59
	URL getEntry(String path);

	/**
	 * Returns the time when the set of bundles in this framework was last
	 * modified. The set of bundles is considered to be modified when a bundle
	 * is installed, updated or uninstalled.
	 * 
	 * <p>
	 * The time value is the number of milliseconds since January 1, 1970,
	 * 00:00:00 UTC.
	 * 
	 * @return The time when the set of bundles in this framework was last
	 *         modified.
	 */
<<<<<<< HEAD
=======
	@Override
>>>>>>> 8a5c4a59
	long getLastModified();

	/**
	 * Returns {@code null} as a framework implementation does not have a proper
	 * bundle from which to return entries.
	 * 
	 * @param path Ignored.
	 * @param filePattern Ignored.
	 * @param recurse Ignored.
	 * @return {@code null} as a framework implementation does not have a proper
	 *         bundle from which to return entries.
	 */
<<<<<<< HEAD
=======
	@Override
>>>>>>> 8a5c4a59
	Enumeration<URL> findEntries(String path, String filePattern, boolean recurse);

	/**
	 * Adapt this Framework to the specified type.
	 * 
	 * <p>
	 * Adapting this Framework to the specified type may require certain checks,
	 * including security checks, to succeed. If a check does not succeed, then
	 * this Framework cannot be adapted and {@code null} is returned. If this
	 * Framework is not {@link #init() initialized}, then {@code null} is
	 * returned if the specified type is one of the OSGi defined types to which
	 * a system bundle can be adapted.
	 * 
	 * @param <A> The type to which this Framework is to be adapted.
	 * @param type Class object for the type to which this Framework is to be
	 *        adapted.
	 * @return The object, of the specified type, to which this Framework has
	 *         been adapted or {@code null} if this Framework cannot be adapted
	 */
<<<<<<< HEAD
=======
	@Override
>>>>>>> 8a5c4a59
	<A> A adapt(Class<A> type);
}<|MERGE_RESOLUTION|>--- conflicted
+++ resolved
@@ -1,9 +1,5 @@
 /*
-<<<<<<< HEAD
- * Copyright (c) OSGi Alliance (2008, 2014). All Rights Reserved.
-=======
  * Copyright (c) OSGi Alliance (2008, 2018). All Rights Reserved.
->>>>>>> 8a5c4a59
  * 
  * Licensed under the Apache License, Version 2.0 (the "License");
  * you may not use this file except in compliance with the License.
@@ -39,11 +35,7 @@
  * instance.
  * 
  * @ThreadSafe
-<<<<<<< HEAD
- * @author $Id: 25b603f31ba381c47a8db8a9f2e006e13588877a $
-=======
  * @author $Id: 7fa67978e59a43dfedd6e755ddfa5b1aa6ea9141 $
->>>>>>> 8a5c4a59
  */
 @ProviderType
 public interface Framework extends Bundle {
@@ -93,13 +85,8 @@
 	 * {@link #STARTING}, {@link #ACTIVE} or {@link #STOPPING} states.
 	 * 
 	 * <p>
-<<<<<<< HEAD
-	 * All framework events fired by this method method are also delivered to
-	 * the specified FrameworkListeners in the order they are specified before
-=======
 	 * All framework events fired by this method are also delivered to the
 	 * specified FrameworkListeners in the order they are specified before
->>>>>>> 8a5c4a59
 	 * returning from this method. After returning from this method the
 	 * specified listeners are no longer notified of framework events.
 	 * 
@@ -370,10 +357,7 @@
 	 * @return {@code null} as a framework implementation does not have a proper
 	 *         bundle from which to return entry paths.
 	 */
-<<<<<<< HEAD
-=======
-	@Override
->>>>>>> 8a5c4a59
+	@Override
 	Enumeration<String> getEntryPaths(String path);
 
 	/**
@@ -384,10 +368,7 @@
 	 * @return {@code null} as a framework implementation does not have a proper
 	 *         bundle from which to return an entry.
 	 */
-<<<<<<< HEAD
-=======
-	@Override
->>>>>>> 8a5c4a59
+	@Override
 	URL getEntry(String path);
 
 	/**
@@ -402,10 +383,7 @@
 	 * @return The time when the set of bundles in this framework was last
 	 *         modified.
 	 */
-<<<<<<< HEAD
-=======
-	@Override
->>>>>>> 8a5c4a59
+	@Override
 	long getLastModified();
 
 	/**
@@ -418,10 +396,7 @@
 	 * @return {@code null} as a framework implementation does not have a proper
 	 *         bundle from which to return entries.
 	 */
-<<<<<<< HEAD
-=======
-	@Override
->>>>>>> 8a5c4a59
+	@Override
 	Enumeration<URL> findEntries(String path, String filePattern, boolean recurse);
 
 	/**
@@ -441,9 +416,6 @@
 	 * @return The object, of the specified type, to which this Framework has
 	 *         been adapted or {@code null} if this Framework cannot be adapted
 	 */
-<<<<<<< HEAD
-=======
-	@Override
->>>>>>> 8a5c4a59
+	@Override
 	<A> A adapt(Class<A> type);
 }