--- conflicted
+++ resolved
@@ -1,9 +1,5 @@
 /*
-<<<<<<< HEAD
- * Copyright (c) OSGi Alliance (2000, 2014). All Rights Reserved.
-=======
  * Copyright (c) OSGi Alliance (2000, 2018). All Rights Reserved.
->>>>>>> 8a5c4a59
  *
  * Licensed under the Apache License, Version 2.0 (the "License");
  * you may not use this file except in compliance with the License.
@@ -33,11 +29,7 @@
  * otherwise indicated.
  * 
  * @since 1.1
-<<<<<<< HEAD
- * @author $Id: 6873c6f7d537ddbe39a6a2eba107ca3c2de49ce5 $
-=======
  * @author $Id: 41e648afb56767a610f279a9c7effef47dfcbf2e $
->>>>>>> 8a5c4a59
  */
 @ProviderType
 public interface Constants {
@@ -1170,7 +1162,6 @@
 	 * @since 1.5
 	 */
 	String	FRAMEWORK_EXECPERMISSION				= "org.osgi.framework.command.execpermission";
-<<<<<<< HEAD
 
 	/**
 	 * Specified the substitution string for the absolute path of a file.
@@ -1181,18 +1172,6 @@
 	String	FRAMEWORK_COMMAND_ABSPATH				= "abspath";
 
 	/**
-=======
-
-	/**
-	 * Specified the substitution string for the absolute path of a file.
-	 * 
-	 * @see #FRAMEWORK_EXECPERMISSION
-	 * @since 1.6
-	 */
-	String	FRAMEWORK_COMMAND_ABSPATH				= "abspath";
-
-	/**
->>>>>>> 8a5c4a59
 	 * Framework launching property specifying the trust repositories used by
 	 * the framework. The value is a {@code java.io.File.pathSeparator}
 	 * separated list of valid file paths to files that contain key stores. Key
@@ -1826,10 +1805,6 @@
 	 * returned by the {@code Bundle.getHeaders} method.
 	 * 
 	 * @since 1.8
-<<<<<<< HEAD
-	 */
-	String	BUNDLE_LICENSE							= "Bundle-License";
-=======
 	 */
 	String	BUNDLE_LICENSE							= "Bundle-License";
 
@@ -1904,5 +1879,4 @@
 	 * @since 1.9
 	 */
 	String	INTENT_PRIVATE							= "osgi.private";
->>>>>>> 8a5c4a59
 }