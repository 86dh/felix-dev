/*
<<<<<<< HEAD
 * Copyright (c) OSGi Alliance (2000, 2013). All Rights Reserved.
=======
 * Copyright (c) OSGi Alliance (2000, 2015). All Rights Reserved.
>>>>>>> 8a5c4a59
 * 
 * Licensed under the Apache License, Version 2.0 (the "License");
 * you may not use this file except in compliance with the License.
 * You may obtain a copy of the License at
 *
 *      http://www.apache.org/licenses/LICENSE-2.0
 *
 * Unless required by applicable law or agreed to in writing, software
 * distributed under the License is distributed on an "AS IS" BASIS,
 * WITHOUT WARRANTIES OR CONDITIONS OF ANY KIND, either express or implied.
 * See the License for the specific language governing permissions and
 * limitations under the License.
 */

package org.osgi.framework;

import java.util.EventListener;
import org.osgi.annotation.versioning.ConsumerType;

/**
 * A {@code BundleEvent} listener. {@code BundleListener} is a listener
 * interface that may be implemented by a bundle developer. When a
 * {@code BundleEvent} is fired, it is asynchronously delivered to a
 * {@code BundleListener}. The Framework delivers {@code BundleEvent} objects to
 * a {@code BundleListener} in order and must not concurrently call a
 * {@code BundleListener}.
 * <p>
 * A {@code BundleListener} object is registered with the Framework using the
 * {@link BundleContext#addBundleListener(BundleListener)} method.
 * {@code BundleListener}s are called with a {@code BundleEvent} object when a
 * bundle has been installed, resolved, started, stopped, updated, unresolved,
 * or uninstalled.
 * 
 * @see BundleEvent
 * @NotThreadSafe
<<<<<<< HEAD
 * @author $Id: 2c27d37a3a77e1c80f9b022f8dc2f614dff5f5ef $
 */
@ConsumerType
=======
 * @author $Id: 50c74faa9062af826e76064737568302e6993366 $
 */
@ConsumerType
@FunctionalInterface
>>>>>>> 8a5c4a59
public interface BundleListener extends EventListener {
	/**
	 * Receives notification that a bundle has had a lifecycle change.
	 * 
	 * @param event The {@code BundleEvent}.
	 */
	public void bundleChanged(BundleEvent event);
}<|MERGE_RESOLUTION|>--- conflicted
+++ resolved
@@ -1,9 +1,5 @@
 /*
-<<<<<<< HEAD
- * Copyright (c) OSGi Alliance (2000, 2013). All Rights Reserved.
-=======
  * Copyright (c) OSGi Alliance (2000, 2015). All Rights Reserved.
->>>>>>> 8a5c4a59
  * 
  * Licensed under the Apache License, Version 2.0 (the "License");
  * you may not use this file except in compliance with the License.
@@ -39,16 +35,10 @@
  * 
  * @see BundleEvent
  * @NotThreadSafe
-<<<<<<< HEAD
- * @author $Id: 2c27d37a3a77e1c80f9b022f8dc2f614dff5f5ef $
- */
-@ConsumerType
-=======
  * @author $Id: 50c74faa9062af826e76064737568302e6993366 $
  */
 @ConsumerType
 @FunctionalInterface
->>>>>>> 8a5c4a59
 public interface BundleListener extends EventListener {
 	/**
 	 * Receives notification that a bundle has had a lifecycle change.
