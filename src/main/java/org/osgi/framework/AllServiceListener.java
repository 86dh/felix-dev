--- conflicted
+++ resolved
@@ -1,9 +1,5 @@
 /*
-<<<<<<< HEAD
- * Copyright (c) OSGi Alliance (2005, 2013). All Rights Reserved.
-=======
  * Copyright (c) OSGi Alliance (2005, 2015). All Rights Reserved.
->>>>>>> 8a5c4a59
  * 
  * Licensed under the Apache License, Version 2.0 (the "License");
  * you may not use this file except in compliance with the License.
@@ -58,16 +54,10 @@
  * @see ServicePermission
  * @ThreadSafe
  * @since 1.3
-<<<<<<< HEAD
- * @author $Id: fc2039183bb7c2117c182949118bb4cdd3b2e6c2 $
- */
-@ConsumerType
-=======
  * @author $Id: 7eba8b2b69fd8e68b793fd09611b6efdc6fdd73c $
  */
 @ConsumerType
 @FunctionalInterface
->>>>>>> 8a5c4a59
 public interface AllServiceListener extends ServiceListener {
 	// This is a marker interface
 }