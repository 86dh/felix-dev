--- conflicted
+++ resolved
@@ -1,9 +1,5 @@
 /*
-<<<<<<< HEAD
- * Copyright (c) OSGi Alliance (2000, 2013). All Rights Reserved.
-=======
  * Copyright (c) OSGi Alliance (2000, 2015). All Rights Reserved.
->>>>>>> 8a5c4a59
  * 
  * Licensed under the Apache License, Version 2.0 (the "License");
  * you may not use this file except in compliance with the License.
@@ -39,16 +35,10 @@
  * 
  * @see FrameworkEvent
  * @NotThreadSafe
-<<<<<<< HEAD
- * @author $Id: 97c76c64c6e6595ad445dcc2d8083d52540f73b8 $
- */
-@ConsumerType
-=======
  * @author $Id: a8e5255b2b18c9ba60cf82d6e16a296667017399 $
  */
 @ConsumerType
 @FunctionalInterface
->>>>>>> 8a5c4a59
 public interface FrameworkListener extends EventListener {
 
 	/**
