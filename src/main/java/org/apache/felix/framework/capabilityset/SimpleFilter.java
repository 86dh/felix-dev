/*
 * Licensed to the Apache Software Foundation (ASF) under one
 * or more contributor license agreements.  See the NOTICE file
 * distributed with this work for additional information
 * regarding copyright ownership.  The ASF licenses this file
 * to you under the Apache License, Version 2.0 (the
 * "License"); you may not use this file except in compliance
 * with the License.  You may obtain a copy of the License at
 *
 *   http://www.apache.org/licenses/LICENSE-2.0
 *
 * Unless required by applicable law or agreed to in writing,
 * software distributed under the License is distributed on an
 * "AS IS" BASIS, WITHOUT WARRANTIES OR CONDITIONS OF ANY
 * KIND, either express or implied.  See the License for the
 * specific language governing permissions and limitations
 * under the License.
 */
package org.apache.felix.framework.capabilityset;

import org.osgi.framework.Version;
import org.osgi.framework.VersionRange;

import java.util.ArrayList;
import java.util.List;
import java.util.Map;
import java.util.Map.Entry;
<<<<<<< HEAD
import org.apache.felix.framework.util.VersionRange;
=======
>>>>>>> 8a5c4a59

public class SimpleFilter
{
    public static final int MATCH_ALL = 0;
    public static final int AND = 1;
    public static final int OR = 2;
    public static final int NOT = 3;
    public static final int EQ = 4;
    public static final int LTE = 5;
    public static final int GTE = 6;
    public static final int SUBSTRING = 7;
    public static final int PRESENT = 8;
    public static final int APPROX = 9;

    private final String m_name;
    private final Object m_value;
    private final int m_op;

    public SimpleFilter(String attr, Object value, int op)
    {
        m_name = attr;
        m_value = value;
        m_op = op;
    }

    public String getName()
    {
        return m_name;
    }

    public Object getValue()
    {
        return m_value;
    }

    public int getOperation()
    {
        return m_op;
    }

    public String toString()
    {
        String s = null;
        switch (m_op)
        {
            case AND:
                s = "(&" + toString((List) m_value) + ")";
                break;
            case OR:
                s = "(|" + toString((List) m_value) + ")";
                break;
            case NOT:
                s = "(!" + toString((List) m_value) + ")";
                break;
            case EQ:
                s = "(" + m_name + "=" + toEncodedString(m_value) + ")";
                break;
            case LTE:
                s = "(" + m_name + "<=" + toEncodedString(m_value) + ")";
                break;
            case GTE:
                s = "(" + m_name + ">=" + toEncodedString(m_value) + ")";
                break;
            case SUBSTRING:
                s = "(" + m_name + "=" + unparseSubstring((List<String>) m_value) + ")";
                break;
            case PRESENT:
                s = "(" + m_name + "=*)";
                break;
            case APPROX:
                s = "(" + m_name + "~=" + toEncodedString(m_value) + ")";
                break;
            case MATCH_ALL:
                s = "(*)";
                break;
        }
        return s;
    }

    private static String toString(List list)
    {
        StringBuffer sb = new StringBuffer();
        for (int i = 0; i < list.size(); i++)
        {
            sb.append(list.get(i).toString());
        }
        return sb.toString();
    }

    private static String toDecodedString(String s, int startIdx, int endIdx)
    {
        StringBuffer sb = new StringBuffer(endIdx - startIdx);
        boolean escaped = false;
        for (int i = 0; i < (endIdx - startIdx); i++)
        {
            char c = s.charAt(startIdx + i);
            if (!escaped && (c == '\\'))
            {
                escaped = true;
            }
            else
            {
                escaped = false;
                sb.append(c);
            }
        }

        return sb.toString();
    }

    private static String toEncodedString(Object o)
    {
        if (o instanceof String)
        {
            String s = (String) o;
            StringBuffer sb = new StringBuffer();
            for (int i = 0; i < s.length(); i++)
            {
                char c = s.charAt(i);
                if ((c == '\\') || (c == '(') || (c == ')') || (c == '*'))
                {
                    sb.append('\\');
                }
                sb.append(c);
            }

            o = sb.toString();
        }

        return o.toString();
    }

    public static SimpleFilter parse(String filter)
    {
        int idx = skipWhitespace(filter, 0);

        if ((filter == null) || (filter.length() == 0) || (idx >= filter.length()))
        {
            throw new IllegalArgumentException("Null or empty filter.");
        }
        else if (filter.charAt(idx) != '(')
        {
            throw new IllegalArgumentException("Missing opening parenthesis: " + filter);
        }

        SimpleFilter sf = null;
        List stack = new ArrayList();
        boolean isEscaped = false;
        while (idx < filter.length())
        {
            if (sf != null)
            {
                throw new IllegalArgumentException(
                    "Only one top-level operation allowed: " + filter);
            }

            if (!isEscaped && (filter.charAt(idx) == '('))
            {
                // Skip paren and following whitespace.
                idx = skipWhitespace(filter, idx + 1);

                if (filter.charAt(idx) == '&')
                {
                    int peek = skipWhitespace(filter, idx + 1);
                    if (filter.charAt(peek) == '(')
                    {
                        idx = peek - 1;
                        stack.add(0, new SimpleFilter(null, new ArrayList(), SimpleFilter.AND));
                    }
                    else
                    {
                        stack.add(0, new Integer(idx));
                    }
                }
                else if (filter.charAt(idx) == '|')
                {
                    int peek = skipWhitespace(filter, idx + 1);
                    if (filter.charAt(peek) == '(')
                    {
                        idx = peek - 1;
                        stack.add(0, new SimpleFilter(null, new ArrayList(), SimpleFilter.OR));
                    }
                    else
                    {
                        stack.add(0, new Integer(idx));
                    }
                }
                else if (filter.charAt(idx) == '!')
                {
                    int peek = skipWhitespace(filter, idx + 1);
                    if (filter.charAt(peek) == '(')
                    {
                        idx = peek - 1;
                        stack.add(0, new SimpleFilter(null, new ArrayList(), SimpleFilter.NOT));
                    }
                    else
                    {
                        stack.add(0, new Integer(idx));
                    }
                }
                else
                {
                    stack.add(0, new Integer(idx));
                }
            }
            else if (!isEscaped && (filter.charAt(idx) == ')'))
            {
                Object top = stack.remove(0);
                if (top instanceof SimpleFilter)
                {
                    if (!stack.isEmpty() && (stack.get(0) instanceof SimpleFilter))
                    {
                        ((List) ((SimpleFilter) stack.get(0)).m_value).add(top);
                    }
                    else
                    {
                        sf = (SimpleFilter) top;
                    }
                }
                else if (!stack.isEmpty() && (stack.get(0) instanceof SimpleFilter))
                {
                    ((List) ((SimpleFilter) stack.get(0)).m_value).add(
                        SimpleFilter.subfilter(filter, ((Integer) top).intValue(), idx));
                }
                else
                {
                    sf = SimpleFilter.subfilter(filter, ((Integer) top).intValue(), idx);
                }
            }
            else if (!isEscaped && (filter.charAt(idx) == '\\'))
            {
                isEscaped = true;
            }
            else
            {
                isEscaped = false;
            }

            idx = skipWhitespace(filter, idx + 1);
        }

        if (sf == null)
        {
            throw new IllegalArgumentException("Missing closing parenthesis: " + filter);
        }

        return sf;
    }

    private static SimpleFilter subfilter(String filter, int startIdx, int endIdx)
    {
        final String opChars = "=<>~";

        // Determine the ending index of the attribute name.
        int attrEndIdx = startIdx;
        for (int i = 0; i < (endIdx - startIdx); i++)
        {
            char c = filter.charAt(startIdx + i);
            if (opChars.indexOf(c) >= 0)
            {
                break;
            }
            else if (!Character.isWhitespace(c))
            {
                attrEndIdx = startIdx + i + 1;
            }
        }
        if (attrEndIdx == startIdx)
        {
            throw new IllegalArgumentException(
                "Missing attribute name: " + filter.substring(startIdx, endIdx));
        }
        String attr = filter.substring(startIdx, attrEndIdx);

        // Skip the attribute name and any following whitespace.
        startIdx = skipWhitespace(filter, attrEndIdx);

        // Determine the operator type.
        int op = -1;
        switch (filter.charAt(startIdx))
        {
            case '=':
                op = EQ;
                startIdx++;
                break;
            case '<':
                if (filter.charAt(startIdx + 1) != '=')
                {
                    throw new IllegalArgumentException(
                        "Unknown operator: " + filter.substring(startIdx, endIdx));
                }
                op = LTE;
                startIdx += 2;
                break;
            case '>':
                if (filter.charAt(startIdx + 1) != '=')
                {
                    throw new IllegalArgumentException(
                        "Unknown operator: " + filter.substring(startIdx, endIdx));
                }
                op = GTE;
                startIdx += 2;
                break;
            case '~':
                if (filter.charAt(startIdx + 1) != '=')
                {
                    throw new IllegalArgumentException(
                        "Unknown operator: " + filter.substring(startIdx, endIdx));
                }
                op = APPROX;
                startIdx += 2;
                break;
            default:
                throw new IllegalArgumentException(
                    "Unknown operator: " + filter.substring(startIdx, endIdx));
        }

        // Parse value.
        Object value = toDecodedString(filter, startIdx, endIdx);

        // Check if the equality comparison is actually a substring
        // or present operation.
        if (op == EQ)
        {
            String valueStr = filter.substring(startIdx, endIdx);
            List<String> values = parseSubstring(valueStr);
            if ((values.size() == 2)
                && (values.get(0).length() == 0)
                && (values.get(1).length() == 0))
            {
                op = PRESENT;
            }
            else if (values.size() > 1)
            {
                op = SUBSTRING;
                value = values;
            }
        }

        return new SimpleFilter(attr, value, op);
    }

    public static List<String> parseSubstring(String value)
    {
        List<String> pieces = new ArrayList();
        StringBuffer ss = new StringBuffer();
        // int kind = SIMPLE; // assume until proven otherwise
        boolean wasStar = false; // indicates last piece was a star
        boolean leftstar = false; // track if the initial piece is a star
        boolean rightstar = false; // track if the final piece is a star

        int idx = 0;

        // We assume (sub)strings can contain leading and trailing blanks
        boolean escaped = false;
loop:   for (;;)
        {
            if (idx >= value.length())
            {
                if (wasStar)
                {
                    // insert last piece as "" to handle trailing star
                    rightstar = true;
                }
                else
                {
                    pieces.add(ss.toString());
                    // accumulate the last piece
                    // note that in the case of
                    // (cn=); this might be
                    // the string "" (!=null)
                }
                ss.setLength(0);
                break loop;
            }

            // Read the next character and account for escapes.
            char c = value.charAt(idx++);
            if (!escaped && (c == '*'))
            {
                // If we have successive '*' characters, then we can
                // effectively collapse them by ignoring succeeding ones.
                if (!wasStar)
                {
                    if (ss.length() > 0)
                    {
                        pieces.add(ss.toString()); // accumulate the pieces
                        // between '*' occurrences
                    }
                    ss.setLength(0);
                    // if this is a leading star, then track it
                    if (pieces.isEmpty())
                    {
                        leftstar = true;
                    }
                    wasStar = true;
                }
            }
            else if (!escaped && (c == '\\'))
            {
                escaped = true;
            }
            else
            {
                escaped = false;
                wasStar = false;
                ss.append(c);
            }
        }
        if (leftstar || rightstar || pieces.size() > 1)
        {
            // insert leading and/or trailing "" to anchor ends
            if (rightstar)
            {
                pieces.add("");
            }
            if (leftstar)
            {
                pieces.add(0, "");
            }
        }
        return pieces;
    }

    public static String unparseSubstring(List<String> pieces)
    {
        StringBuffer sb = new StringBuffer();
        for (int i = 0; i < pieces.size(); i++)
        {
            if (i > 0)
            {
                sb.append("*");
            }
            sb.append(toEncodedString(pieces.get(i)));
        }
        return sb.toString();
    }

    public static boolean compareSubstring(List<String> pieces, String s)
    {
        // Walk the pieces to match the string
        // There are implicit stars between each piece,
        // and the first and last pieces might be "" to anchor the match.
        // assert (pieces.length > 1)
        // minimal case is <string>*<string>

        boolean result = true;
        int len = pieces.size();

        // Special case, if there is only one piece, then
        // we must perform an equality test.
        if (len == 1)
        {
            return s.equals(pieces.get(0));
        }

        // Otherwise, check whether the pieces match
        // the specified string.

        int index = 0;

loop:   for (int i = 0; i < len; i++)
        {
            String piece = pieces.get(i);

            // If this is the first piece, then make sure the
            // string starts with it.
            if (i == 0)
            {
                if (!s.startsWith(piece))
                {
                    result = false;
                    break loop;
                }
            }

            // If this is the last piece, then make sure the
            // string ends with it.
            if (i == (len - 1))
            {
                if (s.endsWith(piece) && (s.length() >= (index + piece.length())))
                {
                    result = true;
                }
                else
                {
                    result = false;
                }
                break loop;
            }

            // If this is neither the first or last piece, then
            // make sure the string contains it.
            if ((i > 0) && (i < (len - 1)))
            {
                index = s.indexOf(piece, index);
                if (index < 0)
                {
                    result = false;
                    break loop;
                }
            }

            // Move string index beyond the matching piece.
            index += piece.length();
        }

        return result;
    }

    private static int skipWhitespace(String s, int startIdx)
    {
        int len = s.length();
        while ((startIdx < len) && Character.isWhitespace(s.charAt(startIdx)))
        {
            startIdx++;
        }
        return startIdx;
    }

    /**
     * Converts a attribute map to a filter. The filter is created by iterating
     * over the map's entry set. If ordering of attributes is important (e.g.,
     * for hitting attribute indices), then the map's entry set should iterate
     * in the desired order. Equality testing is assumed for all attribute types
     * other than version ranges, which are handled appropriated. If the attribute
     * map is empty, then a filter that matches anything is returned.
     * @param attrs Map of attributes to convert to a filter.
     * @return A filter corresponding to the attributes.
     */
    public static SimpleFilter convert(Map<String, Object> attrs)
    {
        // Rather than building a filter string to be parsed into a SimpleFilter,
        // we will just create the parsed SimpleFilter directly.

        List<SimpleFilter> filters = new ArrayList<SimpleFilter>();

        for (Entry<String, Object> entry : attrs.entrySet())
        {
            if (entry.getValue() instanceof VersionRange)
            {
                VersionRange vr = (VersionRange) entry.getValue();
<<<<<<< HEAD
                if (vr.isFloorInclusive())
=======
                if (vr.getLeftType() == VersionRange.LEFT_CLOSED)
>>>>>>> 8a5c4a59
                {
                    filters.add(
                        new SimpleFilter(
                            entry.getKey(),
<<<<<<< HEAD
                            vr.getFloor().toString(),
=======
                            vr.getLeft().toString(),
>>>>>>> 8a5c4a59
                            SimpleFilter.GTE));
                }
                else
                {
                    SimpleFilter not =
                        new SimpleFilter(null, new ArrayList(), SimpleFilter.NOT);
                    ((List) not.getValue()).add(
                        new SimpleFilter(
                            entry.getKey(),
<<<<<<< HEAD
                            vr.getFloor().toString(),
=======
                            vr.getLeft().toString(),
>>>>>>> 8a5c4a59
                            SimpleFilter.LTE));
                    filters.add(not);
                }

<<<<<<< HEAD
                if (vr.getCeiling() != null)
                {
                    if (vr.isCeilingInclusive())
=======
                if (vr.getRight() != null)
                {
                    if (vr.getRightType() == VersionRange.RIGHT_CLOSED)
>>>>>>> 8a5c4a59
                    {
                        filters.add(
                            new SimpleFilter(
                                entry.getKey(),
<<<<<<< HEAD
                                vr.getCeiling().toString(),
=======
                                vr.getRight().toString(),
>>>>>>> 8a5c4a59
                                SimpleFilter.LTE));
                    }
                    else
                    {
                        SimpleFilter not =
                            new SimpleFilter(null, new ArrayList(), SimpleFilter.NOT);
                        ((List) not.getValue()).add(
                            new SimpleFilter(
                                entry.getKey(),
<<<<<<< HEAD
                                vr.getCeiling().toString(),
=======
                                vr.getRight().toString(),
>>>>>>> 8a5c4a59
                                SimpleFilter.GTE));
                        filters.add(not);
                    }
                }
            }
            else
            {
                List<String> values = SimpleFilter.parseSubstring(entry.getValue().toString());
                if (values.size() > 1)
                {
                    filters.add(
                        new SimpleFilter(
                            entry.getKey(),
                            values,
                            SimpleFilter.SUBSTRING));
                }
                else
                {
                    filters.add(
                        new SimpleFilter(
                            entry.getKey(),
                            values.get(0),
                            SimpleFilter.EQ));
                }
            }
        }

        SimpleFilter sf = null;

        if (filters.size() == 1)
        {
            sf = filters.get(0);
        }
        else if (attrs.size() > 1)
        {
            sf = new SimpleFilter(null, filters, SimpleFilter.AND);
        }
        else if (filters.isEmpty())
        {
            sf = new SimpleFilter(null, null, SimpleFilter.MATCH_ALL);
        }

        return sf;
    }
}<|MERGE_RESOLUTION|>--- conflicted
+++ resolved
@@ -25,10 +25,6 @@
 import java.util.List;
 import java.util.Map;
 import java.util.Map.Entry;
-<<<<<<< HEAD
-import org.apache.felix.framework.util.VersionRange;
-=======
->>>>>>> 8a5c4a59
 
 public class SimpleFilter
 {
@@ -571,20 +567,12 @@
             if (entry.getValue() instanceof VersionRange)
             {
                 VersionRange vr = (VersionRange) entry.getValue();
-<<<<<<< HEAD
-                if (vr.isFloorInclusive())
-=======
                 if (vr.getLeftType() == VersionRange.LEFT_CLOSED)
->>>>>>> 8a5c4a59
                 {
                     filters.add(
                         new SimpleFilter(
                             entry.getKey(),
-<<<<<<< HEAD
-                            vr.getFloor().toString(),
-=======
                             vr.getLeft().toString(),
->>>>>>> 8a5c4a59
                             SimpleFilter.GTE));
                 }
                 else
@@ -594,33 +582,19 @@
                     ((List) not.getValue()).add(
                         new SimpleFilter(
                             entry.getKey(),
-<<<<<<< HEAD
-                            vr.getFloor().toString(),
-=======
                             vr.getLeft().toString(),
->>>>>>> 8a5c4a59
                             SimpleFilter.LTE));
                     filters.add(not);
                 }
 
-<<<<<<< HEAD
-                if (vr.getCeiling() != null)
-                {
-                    if (vr.isCeilingInclusive())
-=======
                 if (vr.getRight() != null)
                 {
                     if (vr.getRightType() == VersionRange.RIGHT_CLOSED)
->>>>>>> 8a5c4a59
                     {
                         filters.add(
                             new SimpleFilter(
                                 entry.getKey(),
-<<<<<<< HEAD
-                                vr.getCeiling().toString(),
-=======
                                 vr.getRight().toString(),
->>>>>>> 8a5c4a59
                                 SimpleFilter.LTE));
                     }
                     else
@@ -630,11 +604,7 @@
                         ((List) not.getValue()).add(
                             new SimpleFilter(
                                 entry.getKey(),
-<<<<<<< HEAD
-                                vr.getCeiling().toString(),
-=======
                                 vr.getRight().toString(),
->>>>>>> 8a5c4a59
                                 SimpleFilter.GTE));
                         filters.add(not);
                     }
