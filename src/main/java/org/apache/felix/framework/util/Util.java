--- conflicted
+++ resolved
@@ -18,10 +18,6 @@
  */
 package org.apache.felix.framework.util;
 
-<<<<<<< HEAD
-import java.io.ByteArrayInputStream;
-import java.io.ByteArrayOutputStream;
-=======
 import org.apache.felix.framework.Felix;
 import org.apache.felix.framework.Logger;
 import org.apache.felix.framework.cache.BundleArchiveRevision;
@@ -40,7 +36,6 @@
 import java.io.ByteArrayInputStream;
 import java.io.ByteArrayOutputStream;
 import java.io.FileNotFoundException;
->>>>>>> 8a5c4a59
 import java.io.IOException;
 import java.io.InputStream;
 import java.io.OutputStream;
@@ -50,36 +45,16 @@
 import java.util.ArrayList;
 import java.util.Collections;
 import java.util.HashMap;
-<<<<<<< HEAD
-=======
 import java.util.HashSet;
->>>>>>> 8a5c4a59
 import java.util.Iterator;
 import java.util.List;
 import java.util.Map;
 import java.util.Map.Entry;
 import java.util.Properties;
-<<<<<<< HEAD
-import java.util.Set;
-import java.util.concurrent.ConcurrentHashMap;
-
-import org.apache.felix.framework.Felix;
-import org.apache.felix.framework.Logger;
-import org.osgi.framework.Bundle;
-import org.osgi.framework.Constants;
-import org.osgi.framework.ServiceReference;
-import org.osgi.framework.wiring.BundleCapability;
-import org.osgi.framework.wiring.BundleRequirement;
-import org.osgi.framework.wiring.BundleRevision;
-import org.osgi.framework.wiring.BundleWire;
-import org.osgi.framework.wiring.BundleWiring;
-import org.osgi.resource.Resource;
-=======
 import java.util.Random;
 import java.util.Set;
 import java.util.TreeSet;
 import java.util.concurrent.ConcurrentHashMap;
->>>>>>> 8a5c4a59
 
 public class Util
 {
@@ -118,17 +93,6 @@
                     Logger.LOG_ERROR, "Unable to load any configuration properties.", ex);
             }
         }
-<<<<<<< HEAD
-        return initializeJPMS(defaultProperties);
-    }
-
-    private static Properties initializeJPMS(Properties properties)
-    {
-        try
-        {
-            Class<?> c_ModuleLayer = Felix.class.getClassLoader().loadClass("java.lang.ModuleLayer");
-            Class<?> c_Module = Felix.class.getClassLoader().loadClass("java.lang.Module");
-=======
         return defaultProperties;
     }
 
@@ -202,7 +166,6 @@
             Class<?> c_Module = Felix.class.getClassLoader().loadClass("java.lang.Module");
             Class<?> c_Descriptor = Felix.class.getClassLoader().loadClass("java.lang.module.ModuleDescriptor");
             Class<?> c_Exports = Felix.class.getClassLoader().loadClass("java.lang.module.ModuleDescriptor$Exports");
->>>>>>> 8a5c4a59
             Method m_getLayer = c_Module.getMethod("getLayer");
             Method m_getModule = Class.class.getMethod("getModule");
             Method m_canRead = c_Module.getMethod("canRead", c_Module);
@@ -216,22 +179,14 @@
                 moduleLayer = c_ModuleLayer.getMethod("boot").invoke(null);
             }
 
-<<<<<<< HEAD
-=======
             Set<String> modules = new TreeSet<String>();
             exports = new HashMap<String, Set<String>>();
->>>>>>> 8a5c4a59
             for (Object module : ((Iterable) c_ModuleLayer.getMethod("modules").invoke(moduleLayer)))
             {
                 if ((Boolean) m_canRead.invoke(self, module))
                 {
                     Object name = m_getName.invoke(module);
                     properties.put("felix.detect.jpms." + name, name);
-<<<<<<< HEAD
-                }
-            }
-            properties.put("felix.detect.jpms", "jpms");
-=======
                     modules.add("felix.jpms." + name);
                     Set<String> pkgs = new HashSet<String>();
 
@@ -257,24 +212,12 @@
                 modulesString += "${" + module + "}";
             }
             properties.put("jre-jpms", modulesString);
->>>>>>> 8a5c4a59
         }
         catch (Exception ex)
         {
             // Not much we can do - probably not on java9
         }
-<<<<<<< HEAD
-        return properties;
-    }
-
-    public static String getDefaultProperty(Logger logger, String name)
-    {
-        Properties props = loadDefaultProperties(logger);
-        // Perform variable substitution for property.
-        return getPropertyWithSubs(props, name);
-=======
         return exports;
->>>>>>> 8a5c4a59
     }
 
     public static String getPropertyWithSubs(Properties props, String name)
@@ -286,17 +229,7 @@
         return value;
     }
 
-<<<<<<< HEAD
-    public static Map<String, String> getDefaultPropertiesWithPrefix(Logger logger, String prefix)
-    {
-        Properties props = loadDefaultProperties(logger);
-        return getDefaultPropertiesWithPrefix(props, prefix);
-    }
-
-    public static Map<String, String> getDefaultPropertiesWithPrefix(Properties props, String prefix)
-=======
     public static Map<String, String> getPropertiesWithPrefix(Properties props, String prefix)
->>>>>>> 8a5c4a59
     {
         Map<String, String> result = new HashMap<String, String>();
 
@@ -525,29 +458,6 @@
         return allow;
     }
 
-<<<<<<< HEAD
-    /**
-     * Returns all the capabilities from a module that has a specified namespace.
-     *
-     * @param br    module providing capabilities
-     * @param namespace capability namespace
-     * @return array of matching capabilities or empty if none found
-     */
-    public static List<BundleCapability> getCapabilityByNamespace(
-        BundleRevision br, String namespace)
-    {
-        final List<BundleCapability> matching = new ArrayList();
-        final List<BundleCapability> caps = (br.getWiring() != null)
-            ? br.getWiring().getCapabilities(null)
-            : br.getDeclaredCapabilities(null);
-        if (caps != null)
-        {
-            for (BundleCapability cap : caps)
-            {
-                if (cap.getNamespace().equals(namespace))
-                {
-                    matching.add(cap);
-=======
     public static List<BundleRequirement> getDynamicRequirements(
         List<BundleRequirement> reqs)
     {
@@ -586,48 +496,6 @@
                     {
                         return w;
                     }
->>>>>>> 8a5c4a59
-                }
-            }
-        }
-        return null;
-    }
-
-<<<<<<< HEAD
-    public static List<BundleRequirement> getDynamicRequirements(
-        List<BundleRequirement> reqs)
-    {
-        List<BundleRequirement> result = new ArrayList<BundleRequirement>();
-        if (reqs != null)
-        {
-            for (BundleRequirement req : reqs)
-            {
-                String resolution = req.getDirectives().get(Constants.RESOLUTION_DIRECTIVE);
-                if ((resolution != null) && resolution.equals("dynamic"))
-                {
-                    result.add(req);
-                }
-            }
-        }
-        return result;
-    }
-
-    public static BundleWire getWire(BundleRevision br, String name)
-    {
-        if (br.getWiring() != null)
-        {
-            List<BundleWire> wires = br.getWiring().getRequiredWires(null);
-            if (wires != null)
-            {
-                for (BundleWire w : wires)
-                {
-                    if (w.getCapability().getNamespace()
-                            .equals(BundleRevision.PACKAGE_NAMESPACE) &&
-                            w.getCapability().getAttributes()
-                                    .get(BundleRevision.PACKAGE_NAMESPACE).equals(name))
-                    {
-                        return w;
-                    }
                 }
             }
         }
@@ -641,15 +509,6 @@
             List<BundleCapability> capabilities = br.getWiring().getCapabilities(null);
             if (capabilities != null)
             {
-=======
-    public static BundleCapability getPackageCapability(BundleRevision br, String name)
-    {
-        if (br.getWiring() != null)
-        {
-            List<BundleCapability> capabilities = br.getWiring().getCapabilities(null);
-            if (capabilities != null)
-            {
->>>>>>> 8a5c4a59
                 for (BundleCapability c : capabilities)
                 {
                     if (c.getNamespace().equals(BundleRevision.PACKAGE_NAMESPACE)
@@ -988,13 +847,6 @@
      *
      * @return an UUID instance.
      */
-<<<<<<< HEAD
-    public static String randomUUID() {
-        byte[] data;
-        // lock on the class to protect lazy init
-        SecureRandom rng = new SecureRandom();
-        rng.nextBytes(data = new byte[16]);
-=======
     public static String randomUUID(boolean secure) {
         byte[] data = new byte[16];
         if (secure)
@@ -1007,7 +859,6 @@
             Random rng = new Random();
             rng.nextBytes(data);
         }
->>>>>>> 8a5c4a59
         long mostSigBits = (data[0] & 0xFFL) << 56;
         mostSigBits |= (data[1] & 0xFFL) << 48;
         mostSigBits |= (data[2] & 0xFFL) << 40;
@@ -1102,11 +953,6 @@
     }
 
     public static <K,V> V putIfAbsentAndReturn(ConcurrentHashMap<K,V> map, K key, V value)
-<<<<<<< HEAD
-    {
-        V result = map.putIfAbsent(key, value);
-        return result != null ? result : value;
-=======
     {
         V result = map.putIfAbsent(key, value);
         return result != null ? result : value;
@@ -1187,6 +1033,5 @@
     public static <K,V> Map<K,V> newImmutableMap(Map<K,V> map)
     {
         return map == null || map.isEmpty() ? EMPTY_MAP : Collections.unmodifiableMap(map);
->>>>>>> 8a5c4a59
     }
 }