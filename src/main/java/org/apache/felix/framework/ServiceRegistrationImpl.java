--- conflicted
+++ resolved
@@ -25,10 +25,7 @@
 import java.util.Collections;
 import java.util.Dictionary;
 import java.util.Enumeration;
-<<<<<<< HEAD
-=======
 import java.util.Hashtable;
->>>>>>> 8a5c4a59
 import java.util.List;
 import java.util.Map;
 import java.util.Set;
@@ -781,82 +778,4 @@
     {
         m_threadLoopDetection.set(null);
     }
-
-    private class ServiceReferenceMap implements Map
-    {
-        public int size()
-        {
-            throw new UnsupportedOperationException("Not supported yet.");
-        }
-
-        public boolean isEmpty()
-        {
-            throw new UnsupportedOperationException("Not supported yet.");
-        }
-
-        public boolean containsKey(Object o)
-        {
-            throw new UnsupportedOperationException("Not supported yet.");
-        }
-
-        public boolean containsValue(Object o)
-        {
-            throw new UnsupportedOperationException("Not supported yet.");
-        }
-
-        public Object get(Object o)
-        {
-            return ServiceRegistrationImpl.this.getProperty((String) o);
-        }
-
-        public Object put(Object k, Object v)
-        {
-            throw new UnsupportedOperationException("Not supported yet.");
-        }
-
-        public Object remove(Object o)
-        {
-            throw new UnsupportedOperationException("Not supported yet.");
-        }
-
-        public void putAll(Map map)
-        {
-            throw new UnsupportedOperationException("Not supported yet.");
-        }
-
-        public void clear()
-        {
-            throw new UnsupportedOperationException("Not supported yet.");
-        }
-
-        public Set<Object> keySet()
-        {
-            throw new UnsupportedOperationException("Not supported yet.");
-        }
-
-        public Collection<Object> values()
-        {
-            throw new UnsupportedOperationException("Not supported yet.");
-        }
-
-        public Set<Entry<Object, Object>> entrySet()
-        {
-            return Collections.EMPTY_SET;
-        }
-    }
-
-    boolean currentThreadMarked()
-    {
-        return m_threadLoopDetection.get() != null;
-    }
-
-    void markCurrentThread()
-    {
-        m_threadLoopDetection.set(Boolean.TRUE);
-    }
-
-    void unmarkCurrentThread()
-    {
-        m_threadLoopDetection.set(null);
-    }
 }