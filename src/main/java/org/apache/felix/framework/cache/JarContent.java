--- conflicted
+++ resolved
@@ -35,15 +35,6 @@
 import java.util.Map;
 import java.util.Properties;
 import java.util.zip.ZipEntry;
-<<<<<<< HEAD
-import org.apache.felix.framework.Logger;
-import org.apache.felix.framework.util.FelixConstants;
-import org.apache.felix.framework.util.Util;
-import org.apache.felix.framework.util.WeakZipFileFactory;
-import org.apache.felix.framework.util.WeakZipFileFactory.WeakZipFile;
-import org.osgi.framework.Constants;
-=======
->>>>>>> 8a5c4a59
 
 public class JarContent implements Content
 {
@@ -129,11 +120,7 @@
     public Enumeration<String> getEntries()
     {
         // Wrap entries enumeration to filter non-matching entries.
-<<<<<<< HEAD
-        Enumeration<String> e = new EntriesEnumeration(m_zipFile.entries());
-=======
         Enumeration<String> e = m_zipFile.names();
->>>>>>> 8a5c4a59
 
         // Spec says to return null if there are no entries.
         return (e.hasMoreElements()) ? e : null;
@@ -439,38 +426,10 @@
                         throw new IOException("Unable to create embedded JAR directory.");
                     }
                 }
-<<<<<<< HEAD
-            }
-            finally
-            {
-                if (is != null) is.close();
-            }
-        }
-    }
-
-    private static class EntriesEnumeration implements Enumeration<String>
-    {
-        private final Enumeration m_enumeration;
-
-        public EntriesEnumeration(Enumeration enumeration)
-        {
-            m_enumeration = enumeration;
-        }
-
-        public boolean hasMoreElements()
-        {
-            return m_enumeration.hasMoreElements();
-        }
-
-        public String nextElement()
-        {
-            return ((ZipEntry) m_enumeration.nextElement()).getName();
-=======
 
                 // Extract embedded JAR into its directory.
                 BundleCache.copyStreamToFile(m_zipFile.getInputStream(ze), jarFile);
             }
->>>>>>> 8a5c4a59
         }
     }
 
