<!--
 Licensed to the Apache Software Foundation (ASF) under one
 or more contributor license agreements.  See the NOTICE file
 distributed with this work for additional information
 regarding copyright ownership.  The ASF licenses this file
 to you under the Apache License, Version 2.0 (the
 "License"); you may not use this file except in compliance
 with the License.  You may obtain a copy of the License at

    http://www.apache.org/licenses/LICENSE-2.0

 Unless required by applicable law or agreed to in writing,
 software distributed under the License is distributed on an
 "AS IS" BASIS, WITHOUT WARRANTIES OR CONDITIONS OF ANY
 KIND, either express or implied.  See the License for the
 specific language governing permissions and limitations
 under the License.
-->
<project xmlns="http://maven.apache.org/POM/4.0.0" xmlns:xsi="http://www.w3.org/2001/XMLSchema-instance" xsi:schemaLocation="http://maven.apache.org/POM/4.0.0 http://maven.apache.org/maven-v4_0_0.xsd">
    <parent>
        <groupId>org.apache.felix</groupId>
        <artifactId>felix-parent</artifactId>
        <version>6</version>
        <relativePath />
    </parent>
    <modelVersion>4.0.0</modelVersion>
    <packaging>bundle</packaging>
    <name>Apache Felix Declarative Services</name>
    <description>
        Implementation of the Declarative Services specification 1.5
    </description>
    <artifactId>org.apache.felix.scr</artifactId>
<<<<<<< HEAD
    <version>2.2.0-SNAPSHOT</version>
=======
    <version>2.1.27-SNAPSHOT</version>
>>>>>>> 88c71ec8
    <scm>
        <connection>scm:git:https://github.com/apache/felix-dev.git</connection>
        <developerConnection>scm:git:https://github.com/apache/felix-dev.git</developerConnection>
        <url>https://gitbox.apache.org/repos/asf?p=felix-dev.git</url>
      <tag>HEAD</tag>
  </scm>

    <!-- TEMPORARY: use snapshots until R8 compendium is released -->
    <repositories>
        <repository>
            <id>osgi-snapshots</id>
            <url>https://oss.sonatype.org/content/repositories/snapshots</url>
            <snapshots>
                <enabled>true</enabled>
                <updatePolicy>always</updatePolicy>
            </snapshots>
        </repository>
    </repositories>

    <!--
        A Note on Testing
        =================
        
        This project contains two kinds of tests: regular unit tests running
        in the test phase and integration tests based on PAX Exam running
        in the integration-test phase.
        
        For running the integration tests from the console using Maven nothing
        special has to be done as the tests run automatically. To run the tests
        in your IDE, the project has to be built to the "package" phase with
        the profile "ide" enabled:
        
             $ mvn -Pide clean package
             
        This creates the scr.jar file in the target folder, which is used by
        the integration tests when run from the IDE. Alternatively the
        "project.bundle.file" system property may be set to the bundle JAR
        in the IDE launcher. 
    -->
    <properties>
        <bundle.build.name>
            ${basedir}/target
        </bundle.build.name>
        <bundle.file.name>
            ${bundle.build.name}/${project.build.finalName}.jar
        </bundle.file.name>
        <felix.ca.version>1.9.0</felix.ca.version>
<<<<<<< HEAD
        <felix.java.version>8</felix.java.version>
        <maven.compiler.source>1.8</maven.compiler.source>
        <maven.compiler.target>1.8</maven.compiler.target>
=======

        <java.version>8</java.version>
        <felix.java.version>${java.version}</felix.java.version>
        <maven.compiler.release>${java.version}</maven.compiler.release>
        <maven.compiler.source>${java.version}</maven.compiler.source>
        <maven.compiler.target>${java.version}</maven.compiler.target>
>>>>>>> 88c71ec8
    </properties>
    
    
    <dependencies>
        <dependency>
            <groupId>org.osgi</groupId>
            <artifactId>osgi.core</artifactId>
            <version>6.0.0</version>
            <scope>provided</scope>
        </dependency>
        <dependency>
            <groupId>org.osgi</groupId>
            <artifactId>osgi.annotation</artifactId>
            <version>6.0.1</version>
            <scope>provided</scope>
        </dependency>
        <dependency>
            <groupId>org.osgi</groupId>
            <artifactId>org.osgi.service.component</artifactId>
            <version>1.5.0-SNAPSHOT</version>
            <scope>provided</scope>
        </dependency>
        <dependency>
            <groupId>org.osgi</groupId>
            <artifactId>org.osgi.service.cm</artifactId>
            <version>1.6.0</version>
            <scope>provided</scope>
        </dependency>
        <dependency>
            <groupId>org.osgi</groupId>
            <artifactId>org.osgi.service.log</artifactId>
            <version>1.4.0</version>
            <scope>provided</scope>
        </dependency>
        <dependency>
            <groupId>org.osgi</groupId>
            <artifactId>org.osgi.service.metatype</artifactId>
            <version>1.3.0</version>
            <scope>provided</scope>
        </dependency>
        <dependency>
            <groupId>org.osgi</groupId>
            <artifactId>org.osgi.namespace.extender</artifactId>
            <version>1.0.1</version>
            <scope>provided</scope>
        </dependency>
        <dependency>
            <groupId>org.osgi</groupId>
            <artifactId>org.osgi.util.promise</artifactId>
            <version>1.0.0</version>
            <scope>provided</scope>
        </dependency>
        <dependency>
            <groupId>org.osgi</groupId>
            <artifactId>org.osgi.util.function</artifactId>
            <version>1.0.0</version>
            <scope>provided</scope>
        </dependency>
        <dependency>
            <groupId>org.apache.felix</groupId>
            <artifactId>org.apache.felix.gogo.runtime</artifactId>
            <version>1.0.0</version>
            <scope>provided</scope>
        </dependency>

        <!-- Testing -->
        <dependency>
            <groupId>junit</groupId>
            <artifactId>junit</artifactId>
            <version>4.12</version>
            <scope>test</scope>
        </dependency>
        <dependency>
            <groupId>org.mockito</groupId>
            <artifactId>mockito-core</artifactId>
            <version>2.28.2</version>
            <scope>test</scope>
        </dependency>
		<dependency>
			<groupId>org.assertj</groupId>
			<artifactId>assertj-core</artifactId>
			<version>2.9.1</version>
            <scope>test</scope>
		</dependency>
         <dependency>
            <groupId>biz.aQute.bnd</groupId>
            <artifactId>biz.aQute.bndlib</artifactId>
            <version>5.1.1</version>
            <scope>test</scope>
        </dependency>
        <!-- Integration Testing with Pax Exam -->
        <dependency>
            <groupId>org.ops4j.pax.exam</groupId>
            <artifactId>pax-exam-container-forked</artifactId>
            <version>4.13.3</version>
            <scope>test</scope>
        </dependency>

        <dependency>
            <groupId>org.ops4j.pax.exam</groupId>
            <artifactId>pax-exam-junit4</artifactId>
            <version>4.13.3</version>
            <scope>test</scope>
        </dependency>
    
        <dependency>
            <groupId>org.ops4j.pax.exam</groupId>
            <artifactId>pax-exam-link-mvn</artifactId>
            <version>4.13.3</version>
            <scope>test</scope>
        </dependency>
    
        <dependency>
            <groupId>org.ops4j.pax.url</groupId>
            <artifactId>pax-url-aether</artifactId>
            <version>2.6.2</version>
            <scope>test</scope>
        </dependency>
        <dependency>
            <groupId>org.ops4j.pax.url</groupId>
            <artifactId>pax-url-wrap</artifactId>
            <version>2.6.2</version>
            <scope>test</scope>
        </dependency>
        <dependency>
            <groupId>org.ops4j.pax.logging</groupId>
            <artifactId>pax-logging-api</artifactId>
            <version>1.6.3</version>
            <scope>test</scope>
        </dependency>
        <dependency>
            <groupId>org.ops4j.pax.logging</groupId>
            <artifactId>pax-logging-service</artifactId>
            <version>1.6.3</version>
            <scope>test</scope>
        </dependency>
    
        <dependency>
            <groupId>ch.qos.logback</groupId>
            <artifactId>logback-core</artifactId>
            <version>1.2.0</version>
            <scope>test</scope>
        </dependency>
    
        <dependency>
            <groupId>ch.qos.logback</groupId>
            <artifactId>logback-classic</artifactId>
            <version>1.2.0</version>
            <scope>test</scope>
        </dependency>
        <dependency>
            <groupId>org.apache.geronimo.specs</groupId>
            <artifactId>geronimo-atinject_1.0_spec</artifactId>
            <version>1.0</version>
            <scope>test</scope>
        </dependency>
        <dependency>
            <groupId>org.apache.servicemix.bundles</groupId>
            <artifactId>org.apache.servicemix.bundles.junit</artifactId>
            <version>4.9_2</version>
            <scope>test</scope>
        </dependency>
        <dependency>
            <groupId>org.ops4j.base</groupId>
            <artifactId>ops4j-base-lang</artifactId>
            <version>1.2.3</version>
            <scope>provided</scope>
        </dependency>
        <dependency>
            <groupId>org.ops4j.base</groupId>
            <artifactId>ops4j-base-net</artifactId>
            <version>1.2.3</version>
            <scope>provided</scope>
        </dependency>
        <dependency>
            <groupId>org.ops4j.pax.tinybundles</groupId>
            <artifactId>tinybundles</artifactId>
            <version>1.0.0</version>
            <scope>test</scope>
        </dependency>
		<dependency>
			<groupId>org.codehaus.mojo</groupId>
			<artifactId>animal-sniffer-annotations</artifactId>
			<version>1.9</version>
			<scope>compile</scope>
		</dependency>
        <dependency>
            <groupId>org.ow2.asm</groupId>
            <artifactId>asm-debug-all</artifactId>
            <version>5.0.4</version>
            <scope>test</scope>
        </dependency>
    </dependencies>
    <build>
        <directory>${bundle.build.name}</directory>
        <plugins>
            <plugin>
                <groupId>org.apache.felix</groupId>
                <artifactId>maven-bundle-plugin</artifactId>
                <version>3.2.0</version>
                <extensions>true</extensions>
                <configuration>
                    <instructions>
                        <_include>-bnd.bnd</_include>
                    </instructions>
                </configuration>
            </plugin>

            <!-- plain unit tests -->
            <plugin>
                <artifactId>maven-surefire-plugin</artifactId>
                <configuration>
                    <excludes>
                        <exclude>**/integration/**</exclude>
                        <exclude>**/components/**</exclude>
                        <exclude>**/instances/**</exclude>
                        <exclude>**/instances2/**</exclude>
                    </excludes>
                </configuration>
            </plugin>
            <!-- integration tests run with pax-exam -->
            <plugin>
                <artifactId>maven-failsafe-plugin</artifactId>
                <executions>
                  <execution>
                    <goals>
                      <goal>integration-test</goal>
                      <goal>verify</goal>
                    </goals>
                  </execution>
                </executions>
                <configuration>
                    <systemPropertyVariables>
                        <project.bundle.file>${bundle.file.name}</project.bundle.file>
                        <felix.ca.version>${felix.ca.version}</felix.ca.version>    
                    </systemPropertyVariables>
                    <excludes>
                        <exclude>**/components/**</exclude>
                    </excludes>
                    <includes>
                        <include>**/integration/**</include>
                    </includes>
                </configuration>
            </plugin>
            <plugin>
                <groupId>org.apache.maven.plugins</groupId>
                <artifactId>maven-release-plugin</artifactId>
            </plugin>
            <plugin>
                <groupId>org.apache.maven.plugins</groupId>
                <artifactId>maven-javadoc-plugin</artifactId>
                <configuration>
                    <encoding>${project.build.sourceEncoding}</encoding>
                    <excludePackageNames>*.impl</excludePackageNames>
                </configuration>
            </plugin>
        </plugins>
    </build>

	<reporting>
		<plugins>
			<plugin>
				<groupId>org.codehaus.mojo</groupId>
				<artifactId>findbugs-maven-plugin</artifactId>
				<version>2.5.2</version>
				<configuration>
					<effort>Max</effort>
					<threshold>Low</threshold>
				</configuration>
			</plugin>
		</plugins>
	</reporting>

    <profiles>
        <!--
            copy the package such that IDEs may easily use it without
            setting the system property
        -->
        <profile>
            <id>ide</id>
            <build>
                <plugins>
                    <plugin>
                        <artifactId>maven-antrun-plugin</artifactId>
                        <executions>
                            <execution>
                                <id>scr-file-create</id>
                                <phase>package</phase>
                                <goals>
                                    <goal>run</goal>
                                </goals>
                                <configuration>
                                    <target>
                                        <copy file="${project.build.directory}/${project.build.finalName}.jar" tofile="${project.build.directory}/scr.jar" />
                                    </target>
                                </configuration>
                            </execution>
                        </executions>
                    </plugin>
                </plugins>
            </build>
        </profile>

        <profile>
            <id>felix</id>
            <activation>
                <activeByDefault>true</activeByDefault>
            </activation>
            <dependencies>
                <dependency>
                    <groupId>org.apache.felix</groupId>
                    <artifactId>org.apache.felix.framework</artifactId>
                    <version>6.0.4</version>
                    <scope>test</scope>
                </dependency>
            </dependencies>
        </profile>
        <profile>
            <id>equinox</id>
            <dependencies>
                <dependency>
                    <groupId>org.eclipse.platform</groupId>
                    <artifactId>org.eclipse.osgi</artifactId>
                    <version>3.16.200</version>
                    <scope>test</scope>
                </dependency>
            </dependencies>
        </profile>
    </profiles>
        
</project><|MERGE_RESOLUTION|>--- conflicted
+++ resolved
@@ -30,11 +30,7 @@
         Implementation of the Declarative Services specification 1.5
     </description>
     <artifactId>org.apache.felix.scr</artifactId>
-<<<<<<< HEAD
     <version>2.2.0-SNAPSHOT</version>
-=======
-    <version>2.1.27-SNAPSHOT</version>
->>>>>>> 88c71ec8
     <scm>
         <connection>scm:git:https://github.com/apache/felix-dev.git</connection>
         <developerConnection>scm:git:https://github.com/apache/felix-dev.git</developerConnection>
@@ -82,18 +78,12 @@
             ${bundle.build.name}/${project.build.finalName}.jar
         </bundle.file.name>
         <felix.ca.version>1.9.0</felix.ca.version>
-<<<<<<< HEAD
-        <felix.java.version>8</felix.java.version>
-        <maven.compiler.source>1.8</maven.compiler.source>
-        <maven.compiler.target>1.8</maven.compiler.target>
-=======
 
         <java.version>8</java.version>
         <felix.java.version>${java.version}</felix.java.version>
         <maven.compiler.release>${java.version}</maven.compiler.release>
         <maven.compiler.source>${java.version}</maven.compiler.source>
         <maven.compiler.target>${java.version}</maven.compiler.target>
->>>>>>> 88c71ec8
     </properties>
     
     
