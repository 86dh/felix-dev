<!--
    Licensed to the Apache Software Foundation (ASF) under one
    or more contributor license agreements.  See the NOTICE file
    distributed with this work for additional information
    regarding copyright ownership.  The ASF licenses this file
    to you under the Apache License, Version 2.0 (the
    "License"); you may not use this file except in compliance
    with the License.  You may obtain a copy of the License at
    
    http://www.apache.org/licenses/LICENSE-2.0
    
    Unless required by applicable law or agreed to in writing,
    software distributed under the License is distributed on an
    "AS IS" BASIS, WITHOUT WARRANTIES OR CONDITIONS OF ANY
    KIND, either express or implied.  See the License for the
    specific language governing permissions and limitations
    under the License.
-->
<project xmlns="http://maven.apache.org/POM/4.0.0" xmlns:xsi="http://www.w3.org/2001/XMLSchema-instance" xsi:schemaLocation="http://maven.apache.org/POM/4.0.0 http://maven.apache.org/maven-v4_0_0.xsd">

    <modelVersion>4.0.0</modelVersion>
    <parent>
        <groupId>org.apache.felix</groupId>
        <artifactId>org.apache.felix.http.parent</artifactId>
        <version>10-SNAPSHOT</version>
        <relativePath>../parent/pom.xml</relativePath>
    </parent>

    <name>Apache Felix Http Jetty</name>
    <description>This is an implementation of the OSGi Http Service and the OSGi Http Whiteboard Specification</description>

    <artifactId>org.apache.felix.http.jetty</artifactId>
<<<<<<< HEAD
    <version>3.4.9-SNAPSHOT</version>
    <packaging>jar</packaging>
=======
    <version>3.4.7-R7-SNAPSHOT</version>
    <packaging>bundle</packaging>
>>>>>>> 33cfcf63
    
    <scm>
        <connection>scm:svn:http://svn.apache.org/repos/asf/felix/trunk/http/jetty</connection>
        <developerConnection>scm:svn:https://svn.apache.org/repos/asf/felix/trunk/http/jetty</developerConnection>
        <url>http://svn.apache.org/viewvc/felix/trunk/http/jetty/</url>
    </scm>
    
    <properties>
        <!-- Skip because of problems with Java 8 -->
        <animal.sniffer.skip>true</animal.sniffer.skip>
        <felix.java.version>8</felix.java.version>
<<<<<<< HEAD
        <jetty.version>9.3.22.v20171030</jetty.version>
=======
        <jetty.version>9.4.9.v20180320</jetty.version>
>>>>>>> 33cfcf63
    </properties>

    <build>
        <plugins>
            <plugin>
                <groupId>org.apache.felix</groupId>
                <artifactId>maven-bundle-plugin</artifactId>
<<<<<<< HEAD
                <version>3.3.0</version>
=======
                <extensions>true</extensions>
>>>>>>> 33cfcf63
                <configuration>
                    <instructions>
                    	<X-Jetty-Version>
                    		${jetty.version}
                    	</X-Jetty-Version>
                        <Bundle-Activator>
                            org.apache.felix.http.jetty.internal.JettyActivator
                        </Bundle-Activator>
                        <Export-Package>
                            org.osgi.service.http,
                            org.osgi.service.http.context,
                            org.osgi.service.http.runtime,
                            org.osgi.service.http.runtime.dto,
                            org.osgi.service.http.whiteboard,
                            !org.eclipse.jetty,
                            !org.eclipse.jetty.security.authentication,
                            !org.eclipse.jetty.util.log.jmx,
                            !org.eclipse.jetty.version,
                            org.eclipse.jetty.*,
                            org.apache.felix.http.jetty
                        </Export-Package>
                        <Private-Package>
                            org.apache.felix.http.base.*,
                            org.apache.felix.http.jetty.*,
                            org.eclipse.jetty,
                            org.eclipse.jetty.security.authentication,
                            org.eclipse.jetty.util.log.jmx,
                            org.eclipse.jetty.version
                        </Private-Package>
                        <Conditional-Package>
                            org.apache.commons.*
                        </Conditional-Package>
                        <Import-Package>
                            javax.imageio;resolution:=optional,
                            javax.sql;resolution:=optional,
                            org.slf4j.*;resolution:=optional,
                            org.ietf.jgss;resolution:=optional,
                            org.osgi.service.cm;resolution:=optional;version="[1.3,2)",                        	
                            org.osgi.service.event;resolution:=optional;version="[1.2,2)",
                            org.osgi.service.log;resolution:=optional;version="[1.3,2)",
                            org.osgi.service.metatype;resolution:=optional;version="[1.1,2)",
                            org.osgi.service.useradmin;resolution:=optional,
                            org.osgi.service.http;version="[1.2.1,1.3)",
<<<<<<< HEAD
                            org.osgi.service.http.context;version="[1.0,1.1)",
                            org.osgi.service.http.runtime;version="[1.0,1.1)",
                            org.osgi.service.http.runtime.dto;version="[1.0,1.1)",
=======
                            org.osgi.service.http.context;version="[1.1,1.2)",
                            org.osgi.service.http.runtime;version="[1.1,1.2)",
                            org.osgi.service.http.runtime.dto;version="[1.1,1.2)",
>>>>>>> 33cfcf63
                            *
                        </Import-Package>
                        <DynamicImport-Package>
                            org.osgi.service.cm;version="[1.3,2)",                         
                            org.osgi.service.event;version="[1.2,2)",
                            org.osgi.service.log;version="[1.3,2)",
                            org.osgi.service.metatype;version="[1.1,2)"
                        </DynamicImport-Package>
                        <Provide-Capability>
                            osgi.implementation;osgi.implementation="osgi.http";version:Version="1.0";
                            uses:="javax.servlet,javax.servlet.http,org.osgi.service.http.context,org.osgi.service.http.whiteboard",
                            osgi.service;objectClass:List&lt;String&gt;="org.osgi.service.http.runtime.HttpServiceRuntime";
                            uses:="org.osgi.service.http.runtime,org.osgi.service.http.runtime.dto"
                        </Provide-Capability>
                        <Require-Capability>
                            osgi.contract;filter:="(&amp;(osgi.contract=JavaServlet)(version=3.1))"
                        </Require-Capability>
                    </instructions>
                <!-- Skip Baselining due to Jetty API -->
	                <skip>true</skip>
                </configuration>
            </plugin>
        </plugins>
    </build>

    <dependencies>
        <dependency>
            <groupId>javax.servlet</groupId>
            <artifactId>javax.servlet-api</artifactId>
        </dependency>
        <dependency>
            <groupId>org.osgi</groupId>
            <artifactId>osgi.core</artifactId>
        </dependency>
        <dependency>
            <groupId>org.osgi</groupId>
            <artifactId>org.osgi.service.cm</artifactId>
            <version>1.5.0</version>
            <scope>provided</scope>
        </dependency>
        <dependency>
            <groupId>org.osgi</groupId>
            <artifactId>org.osgi.service.event</artifactId>
            <version>1.3.1</version>
            <scope>provided</scope>
        </dependency>
        <dependency>
            <groupId>org.osgi</groupId>
            <artifactId>org.osgi.service.metatype</artifactId>
            <version>1.3.0</version>
            <scope>provided</scope>
        </dependency>
        <dependency>
            <groupId>org.osgi</groupId>
            <artifactId>org.osgi.service.useradmin</artifactId>
            <version>1.1.0</version>
            <scope>provided</scope>
        </dependency>
        <dependency>
            <groupId>org.eclipse.jetty</groupId>
            <artifactId>jetty-servlet</artifactId>
            <version>${jetty.version}</version>
        </dependency>
        <dependency>
            <groupId>org.eclipse.jetty</groupId>
            <artifactId>jetty-server</artifactId>
            <version>${jetty.version}</version>
        </dependency>
        <dependency>
            <groupId>org.eclipse.jetty</groupId>
            <artifactId>jetty-util</artifactId>
            <version>${jetty.version}</version>
        </dependency>
        <dependency>
            <groupId>org.eclipse.jetty</groupId>
            <artifactId>jetty-jmx</artifactId>
            <version>${jetty.version}</version>
        </dependency>
        <dependency>
            <groupId>org.eclipse.jetty</groupId>
            <artifactId>jetty-security</artifactId>
            <version>${jetty.version}</version>
        </dependency>
        <dependency>
            <groupId>org.eclipse.jetty</groupId>
            <artifactId>jetty-webapp</artifactId>
            <version>${jetty.version}</version>
        </dependency>
        <dependency>
            <groupId>org.eclipse.jetty.websocket</groupId>
            <artifactId>websocket-servlet</artifactId>
            <version>${jetty.version}</version>
        </dependency>
        <dependency>
            <groupId>org.eclipse.jetty.websocket</groupId>
            <artifactId>websocket-server</artifactId>
            <version>${jetty.version}</version>
        </dependency>
        <dependency>
<<<<<<< HEAD
            <groupId>org.apache.felix</groupId>
            <artifactId>org.apache.felix.http.api</artifactId>
            <version>3.0.0</version>
=======
            <groupId>org.osgi</groupId>
            <artifactId>org.osgi.service.http</artifactId>
            <version>1.2.1</version>
           <scope>provided</scope>
        </dependency>
        <dependency>
            <groupId>org.osgi</groupId>
            <artifactId>org.osgi.service.http.whiteboard</artifactId>
            <version>1.1.0</version>
            <scope>provided</scope>
>>>>>>> 33cfcf63
        </dependency>
        <dependency>
            <groupId>org.apache.felix</groupId>
            <artifactId>org.apache.felix.http.base</artifactId>
<<<<<<< HEAD
            <version>3.0.18</version>
=======
            <version>3.0.19-R7-SNAPSHOT</version>
>>>>>>> 33cfcf63
        </dependency>
        <dependency>
            <groupId>commons-fileupload</groupId>
            <artifactId>commons-fileupload</artifactId>
            <version>1.3.3</version>
        </dependency>
        <dependency>
            <groupId>commons-io</groupId>
            <artifactId>commons-io</artifactId>
            <version>2.6</version>
        </dependency>
  <!-- Testing -->
        <dependency>
            <groupId>org.osgi</groupId>
            <artifactId>org.osgi.service.log</artifactId>
            <version>1.3.0</version>
            <scope>test</scope>
        </dependency>
    </dependencies>
</project><|MERGE_RESOLUTION|>--- conflicted
+++ resolved
@@ -30,13 +30,8 @@
     <description>This is an implementation of the OSGi Http Service and the OSGi Http Whiteboard Specification</description>
 
     <artifactId>org.apache.felix.http.jetty</artifactId>
-<<<<<<< HEAD
-    <version>3.4.9-SNAPSHOT</version>
-    <packaging>jar</packaging>
-=======
     <version>3.4.7-R7-SNAPSHOT</version>
     <packaging>bundle</packaging>
->>>>>>> 33cfcf63
     
     <scm>
         <connection>scm:svn:http://svn.apache.org/repos/asf/felix/trunk/http/jetty</connection>
@@ -48,11 +43,7 @@
         <!-- Skip because of problems with Java 8 -->
         <animal.sniffer.skip>true</animal.sniffer.skip>
         <felix.java.version>8</felix.java.version>
-<<<<<<< HEAD
-        <jetty.version>9.3.22.v20171030</jetty.version>
-=======
         <jetty.version>9.4.9.v20180320</jetty.version>
->>>>>>> 33cfcf63
     </properties>
 
     <build>
@@ -60,11 +51,7 @@
             <plugin>
                 <groupId>org.apache.felix</groupId>
                 <artifactId>maven-bundle-plugin</artifactId>
-<<<<<<< HEAD
-                <version>3.3.0</version>
-=======
                 <extensions>true</extensions>
->>>>>>> 33cfcf63
                 <configuration>
                     <instructions>
                     	<X-Jetty-Version>
@@ -108,15 +95,9 @@
                             org.osgi.service.metatype;resolution:=optional;version="[1.1,2)",
                             org.osgi.service.useradmin;resolution:=optional,
                             org.osgi.service.http;version="[1.2.1,1.3)",
-<<<<<<< HEAD
-                            org.osgi.service.http.context;version="[1.0,1.1)",
-                            org.osgi.service.http.runtime;version="[1.0,1.1)",
-                            org.osgi.service.http.runtime.dto;version="[1.0,1.1)",
-=======
                             org.osgi.service.http.context;version="[1.1,1.2)",
                             org.osgi.service.http.runtime;version="[1.1,1.2)",
                             org.osgi.service.http.runtime.dto;version="[1.1,1.2)",
->>>>>>> 33cfcf63
                             *
                         </Import-Package>
                         <DynamicImport-Package>
@@ -126,7 +107,7 @@
                             org.osgi.service.metatype;version="[1.1,2)"
                         </DynamicImport-Package>
                         <Provide-Capability>
-                            osgi.implementation;osgi.implementation="osgi.http";version:Version="1.0";
+                            osgi.implementation;osgi.implementation="osgi.http";version:Version="1.1";
                             uses:="javax.servlet,javax.servlet.http,org.osgi.service.http.context,org.osgi.service.http.whiteboard",
                             osgi.service;objectClass:List&lt;String&gt;="org.osgi.service.http.runtime.HttpServiceRuntime";
                             uses:="org.osgi.service.http.runtime,org.osgi.service.http.runtime.dto"
@@ -216,11 +197,6 @@
             <version>${jetty.version}</version>
         </dependency>
         <dependency>
-<<<<<<< HEAD
-            <groupId>org.apache.felix</groupId>
-            <artifactId>org.apache.felix.http.api</artifactId>
-            <version>3.0.0</version>
-=======
             <groupId>org.osgi</groupId>
             <artifactId>org.osgi.service.http</artifactId>
             <version>1.2.1</version>
@@ -231,16 +207,11 @@
             <artifactId>org.osgi.service.http.whiteboard</artifactId>
             <version>1.1.0</version>
             <scope>provided</scope>
->>>>>>> 33cfcf63
         </dependency>
         <dependency>
             <groupId>org.apache.felix</groupId>
             <artifactId>org.apache.felix.http.base</artifactId>
-<<<<<<< HEAD
-            <version>3.0.18</version>
-=======
             <version>3.0.19-R7-SNAPSHOT</version>
->>>>>>> 33cfcf63
         </dependency>
         <dependency>
             <groupId>commons-fileupload</groupId>
